--- conflicted
+++ resolved
@@ -6,10 +6,7 @@
   - Filter on multiple countries
   - Use the `eu` filter to take any EU country.
 - Make sure filters are something useful.
-<<<<<<< HEAD
-=======
 - Integration of the ping functions with the CLI
->>>>>>> e6ab35ed
 
 ## Version 0.2.0
 
