--- conflicted
+++ resolved
@@ -27,13 +27,10 @@
 //! }
 //! ```
 
-<<<<<<< HEAD
 #[macro_use]
 extern crate serde_derive;
 
 pub mod bench;
-=======
->>>>>>> 3dd0e578
 pub mod filters;
 pub mod servers;
 #[deprecated(since = "2.0.0", note = "Use the new bench module instead.")]
