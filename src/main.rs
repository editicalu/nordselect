--- conflicted
+++ resolved
@@ -1,151 +1,14 @@
-<<<<<<< HEAD
 extern crate clap;
 extern crate nordselect;
 
 use nordselect::bench::Benchmarker;
 use nordselect::bench::LoadBenchmarker;
-=======
->>>>>>> 3dd0e578
 use nordselect::filters::{self, Filter};
 use nordselect::{ServerCategory, Servers};
 use std::collections::HashSet;
 
-<<<<<<< HEAD
 mod cli_help;
 use cli_help::*;
-=======
-fn parse_cli_args<'a>() -> clap::ArgMatches<'a> {
-    use clap::{App, Arg};
-    App::new("NordSelect")
-        .version(env!("CARGO_PKG_VERSION"))
-        .author(env!("CARGO_PKG_AUTHORS"))
-        .about(env!("CARGO_PKG_DESCRIPTION"))
-        .arg(
-            Arg::with_name("multi_ping")
-                .short("p")
-                .long("ping")
-                .help("Use ping tests with simultaneous pings")
-                .takes_value(false),
-        )
-        .arg(
-            Arg::with_name("single_ping")
-                .short("s")
-                .long("sping")
-                .help("Use ping tests and execute pings linear")
-                .takes_value(false),
-        )
-        .arg(
-            Arg::with_name("tries")
-                .short("t")
-                .long("tries")
-                .value_name("TRIES")
-                .default_value("2")
-                .help("Ping every server TRIES times")
-                .takes_value(true),
-        )
-        .arg(
-            Arg::with_name("amount")
-                .short("a")
-                .long("amount")
-                .value_name("AMOUNT")
-                .default_value("10")
-                .help("Ping only to the least AMOUNT ones loaded")
-                .takes_value(true),
-        )
-        .arg(
-            Arg::with_name("domain")
-                .short("d")
-                .long("domain")
-                .help("Print the full domain instead of the short identifier (us1.nordvpn.com instead of us1)")
-                .takes_value(false),
-        )
-        .arg(
-            Arg::with_name("list_filters")
-                .long("filters")
-                .help("Show all available filters")
-                .takes_value(false),
-        )
-        .arg(
-            Arg::with_name("filter")
-                .required(false)
-                .multiple(true)
-                .index(1)
-                .help("Any restriction put on the server. \
-                    This can be a country ('us'), a protocol ('tcp') or a type \
-                    of server ('p2p'). \
-                    Any filter can be inverted by prepending '!' to it ('!us'). \
-                    See --filters"),
-        )
-        .get_matches()
-}
-
-fn show_available_filters(data: &Servers) {
-    // Show protocols
-    println!("PROTOCOLS:\ttcp, udp, pptp, l2tp, tcp_xor, udp_xor, socks, cybersecproxy, sslproxy, cybersecsslproxy, proxy, wg_udp, nordlynx");
-    // Show server types
-    println!("SERVERS:\tstandard, dedicated, double, obfuscated, p2p, tor");
-
-    // Show countries
-    let mut flags: Vec<String> = data.flags().iter().map(|&x| x.to_lowercase()).collect();
-    flags.sort_unstable();
-    let flags = flags;
-
-    let mut iter = flags.iter();
-    if let Some(flag) = iter.next() {
-        print!("COUNTRIES:\t{}", flag.to_lowercase());
-        iter.for_each(|flag| print!(", {}", flag.to_lowercase()));
-    }
-    println!();
-    println!();
-
-    // Show regions
-    println!("REGIONS:");
-    let iter = nordselect::filters::Region::from_str_options();
-    let mut iter = iter.iter();
-    if let Some(flag) = iter.next() {
-        println!("{}\t{}", flag.0.to_lowercase(), flag.1);
-        iter.for_each(|flag| println!("{}\t{}", flag.0.to_lowercase(), flag.1));
-        println!();
-    }
-    println!("Any filter can be inverted using !");
-}
-
-fn parse_static_filter(filter: &str) -> Option<(Box<dyn Filter>, bool)> {
-    let mut is_category_filter = false;
-    let lib_filter = {
-        let mut category_filter = |category: ServerCategory| -> Box<dyn Filter> {
-            is_category_filter = true;
-            Box::new(filters::CategoryFilter::from(category))
-        };
-        let protocol_filter = |protocol: Protocol| -> Box<dyn Filter> {
-            Box::new(filters::ProtocolFilter::from(protocol))
-        };
-
-        match filter {
-            "p2p" => category_filter(ServerCategory::P2P),
-            "standard" => category_filter(ServerCategory::Standard),
-            "double" => category_filter(ServerCategory::Double),
-            "dedicated" => category_filter(ServerCategory::Dedicated),
-            "tor" => category_filter(ServerCategory::Tor),
-            "obfuscated" => category_filter(ServerCategory::Obfuscated),
-            "tcp" => protocol_filter(Protocol::Tcp),
-            "udp" => protocol_filter(Protocol::Udp),
-            "pptp" => protocol_filter(Protocol::Pptp),
-            "l2tp" => protocol_filter(Protocol::L2tp),
-            "tcp_xor" => protocol_filter(Protocol::OpenVPNXTcp),
-            "udp_xor" => protocol_filter(Protocol::OpenVPNXUdp),
-            "socks" => protocol_filter(Protocol::Socks),
-            "cybersecproxy" => protocol_filter(Protocol::CyberSecProxy),
-            "sslproxy" => protocol_filter(Protocol::SslProxy),
-            "cybersecsslproxy" => protocol_filter(Protocol::CyberSecSslProxy),
-            "proxy" => protocol_filter(Protocol::Proxy),
-            "wg_udp" | "nordlynx" => protocol_filter(Protocol::WireGuardUdp),
-            _ => return None,
-        }
-    };
-    Some((lib_filter, is_category_filter))
-}
->>>>>>> 3dd0e578
 
 fn consider_negating_filter<'a>(filter: &'a str) -> (&'a str, bool) {
     if filter.len() > 0 && &filter[..1] == "!" {
@@ -243,7 +106,6 @@
     lib_filters
 }
 
-<<<<<<< HEAD
 // TODO: sort
 fn sort(data: &mut Servers, matches: &clap::ArgMatches) {
     use std::collections::HashMap;
@@ -262,81 +124,6 @@
                 // TODO: fix
                 bench_scores.insert(tuple.0.domain.clone(), tuple.1);
             });
-=======
-fn apply_filters(filters_to_apply: Vec<Box<dyn Filter>>, data: &mut Servers) {
-    for filter in filters_to_apply.iter() {
-        data.filter(filter.as_ref())
-    }
-}
-
-fn sort(data: &mut Servers, matches: &clap::ArgMatches<'_>) {
-    let mut should_sort = true;
-
-    // Perform ping test if required
-    let s_ping = matches.is_present("single_ping");
-    let m_ping = matches.is_present("multi_ping");
-    if s_ping || m_ping {
-        let tries_opt = matches.value_of("tries").unwrap().parse();
-        if let Err(err) = tries_opt {
-            eprintln!("Could not read tries of pings: {}", err);
-
-            std::process::exit(1);
-        }
-
-        let amount_opt = matches.value_of("amount").unwrap().parse();
-        if let Err(err) = amount_opt {
-            eprintln!("Could not read amount of pings: {}", err);
-
-            std::process::exit(1);
-        }
-
-        let amount = amount_opt.unwrap();
-        let tries = tries_opt.unwrap();
-
-        data.cut(amount);
-
-        match {
-            if s_ping {
-                nordselect::sorters::PingSorter::ping_single(&data, tries)
-            } else {
-                nordselect::sorters::PingSorter::ping_multi(&data, tries)
-            }
-        } {
-            Ok(sorter) => {
-                data.sort(&sorter);
-                should_sort = false;
-            }
-            Err(error) => {
-                eprintln!("An error occured when pinging: {}", error);
-                eprintln!("Results will not include ping results");
-
-                match error.to_string().as_str() {
-                    "oping::PingError::LibOpingError: Operation not permitted" => {
-                        eprintln!("");
-                        eprintln!(
-                            "This error means that you did not give permission to nordselect to ping."
-                        );
-                        eprintln!(
-                            "More details can be found at https://github.com/cfallin/rust-oping"
-                        );
-                        if let Ok(exe) = std::env::current_exe() {
-                            if cfg!(unix) {
-                                eprintln!("Hint: to solve this on Linux, execute the following command (as root):");
-                                eprintln!("\tsetcap cap_net_raw+ep {:#?}", exe);
-                            } else if cfg!(windows) {
-                                eprintln!("Hint: ping has not been tested on Windows. Consider using something else.");
-                            }
-                        }
-                    }
-                    _ => {}
-                }
-
-                eprintln!("");
-
-                should_sort = true;
-            }
-        }
->>>>>>> 3dd0e578
     }
 
     let bench_scores = bench_scores;
