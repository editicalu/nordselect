extern crate clap;
extern crate nordselect;

use nordselect::filters;
<<<<<<< HEAD
use nordselect::{CategoryType, Protocol, Servers};
=======
use nordselect::{Protocol, ServerCategory, Servers};
>>>>>>> 616ff0b7
use std::collections::HashSet;

fn main() {
    // Parse CLI args
    use clap::{App, Arg};
    let matches = App::new("NordSelect")
        .version(env!("CARGO_PKG_VERSION"))
        .author(env!("CARGO_PKG_AUTHORS"))
        .about(env!("CARGO_PKG_DESCRIPTION"))
        .arg(
            Arg::with_name("ping")
                .short("p")
                .long("ping")
                .help("Use ping to find the best server")
                .takes_value(false),
        )
        .arg(
            Arg::with_name("tries")
                .short("t")
                .long("tries")
                .value_name("TRIES")
                .default_value("2")
                .help("Ping every server TRIES times")
                .takes_value(true),
        )
        .arg(
            Arg::with_name("amount")
                .short("a")
                .long("amount")
                .value_name("AMOUNT")
                .default_value("10")
                .help("Ping only to the least AMOUNT ones loaded")
                .takes_value(true),
        )
        .arg(
            Arg::with_name("domain")
                .short("d")
                .long("domain")
                .help("Print the full domain instead of the short identifier (us1.nordvpn.com instead of us1)")
                .takes_value(false),
        )
        .arg(
            Arg::with_name("list_filters")
                .long("filters")
                .help("Show all available filters")
                .takes_value(false),
        )
        .arg(
            Arg::with_name("filter")
                .required(false)
                .multiple(true)
                .index(1)
                .help("Any restriction put on the server. This can be a country ('us'), a protocol ('tcp;) or a type of server ('p2p'). See --filters"),
        )
        .get_matches();

    let mut data = match Servers::from_api() {
        Ok(x) => x,
        Err(x) => {
            eprintln!("Could not download data: {}", x);
            std::process::exit(1);
        }
    };

    let regions = nordselect::filters::CountriesFilter::available_regions();

    if matches.is_present("list_filters") {
        // Show protocols
        println!("PROTOCOLS:\ttcp, udp");
        // Show server types
        println!("SERVERS:\tstandard, dedicated, double, obfuscated, p2p, tor");

        // Show countries
        let mut flags: Vec<String> = data.flags().iter().map(|&x| x.to_lowercase()).collect();
        flags.sort_unstable();
        let flags = flags;

        let mut iter = flags.iter();
        if let Some(flag) = iter.next() {
            print!("COUNTRIES:\t{}", flag.to_lowercase());
            iter.for_each(|flag| print!(", {}", flag.to_lowercase()));
        }
        println!();

        // Show regions
        print!("REGIONS:\t");
        let mut iter = regions.iter();
        if let Some(flag) = iter.next() {
            print!("{}", flag.to_lowercase());
            iter.for_each(|flag| print!(", {}", flag.to_lowercase()));
            println!();
        }
        std::process::exit(0);
    }

    // Check whether filters were applied
    // Detect applied filters
    let mut country_filter: Option<HashSet<String>> = None;
    let mut standard_filter = false;
    let mut p2p_filter = false;
    let mut double_filter = false;
    let mut dedicated_filter = false;
    let mut tor_filter = false;
    let mut obfuscated_filter = false;
    let mut tcp_filter = false;
    let mut udp_filter = false;
    {
        // Parse which countries are in the data
        let flags = data.flags();

        for filter in matches
            .values_of("filter")
            .unwrap_or(clap::Values::default())
        {
            match filter {
                "p2p" => p2p_filter = true,
                "standard" => standard_filter = true,
                "double" => double_filter = true,
                "dedicated" => dedicated_filter = true,
                "tor" => tor_filter = true,
                "obfuscated" => obfuscated_filter = true,
                "tcp" => tcp_filter = true,
                "udp" => udp_filter = true,
                _ => {
                    let upper = filter.to_uppercase();
                    if flags.contains(&upper.as_ref()) {
                        if country_filter.is_none() {
                            country_filter = Some(HashSet::with_capacity(1));
                        }
                        country_filter.as_mut().unwrap().insert(upper);
                    } else if regions.contains(&upper.as_ref()) {
                        if country_filter.is_none() {
                            country_filter = Some(HashSet::new());
                        }
                        regions.iter().for_each(|flag| {
                            country_filter.as_mut().unwrap().insert(String::from(*flag));
                            ()
                        });
                    } else {
                        eprintln!("Error: unknown filter: \"{}\"", filter);
                        std::process::exit(1);
                    }
                }
            };
        }
    }

    // Filter servers that are not required.

    // Filtering countries
    if let Some(countries) = country_filter {
        data.filter(&nordselect::filters::CountriesFilter::from(countries));
    };

    // Filtering Standard
    if standard_filter {
        data.filter(&filters::CategoryFilter::from(ServerCategory::Standard));
    };

    // Filtering P2P
    if p2p_filter {
        data.filter(&filters::CategoryFilter::from(ServerCategory::P2P));
    };

    // Filtering Tor/Onion
    if tor_filter {
        data.filter(&filters::CategoryFilter::from(ServerCategory::Tor));
    };

    // Filtering Double
    if double_filter {
        data.filter(&filters::CategoryFilter::from(ServerCategory::Double));
    };

    // Filtering Obfuscated servers
    if obfuscated_filter {
        data.filter(&filters::CategoryFilter::from(ServerCategory::Obfuscated));
    };

    // Filtering Dedicated
    if dedicated_filter {
        data.filter(&filters::CategoryFilter::from(ServerCategory::Dedicated));
    };

    // Filtering servers with TCP capacity
    if tcp_filter {
        data.filter(&filters::ProtocolFilter::from(Protocol::Tcp));
    }

    // Filtering servers with UDP capacity
    if udp_filter {
        data.filter(&filters::ProtocolFilter::from(Protocol::Udp));
    }

    // Sort the data on load
    data.sort_load();

    // Perform ping test if required
    if matches.is_present("ping") {
        // TODO: avoid crash when no integer
        let tries: usize = matches
            .value_of("tries")
            .unwrap()
            .parse()
            .expect("No valid integer");

        // TODO: avoid crash when no integer
        let amount: usize = matches
            .value_of("amount")
            .unwrap()
            .parse()
            .expect("No valid integer");

        if let Err(x) = data.benchmark_ping(amount, tries, false) {
            eprintln!("An error occured when pinging: {}", x);
            eprintln!("Results will not include ping results");

            match x.to_string().as_str() {
                "oping::PingError::LibOpingError: Operation not permitted" => {
                    eprintln!("");
                    eprintln!(
                        "This error means that you did not give permission to nordselect to ping."
                    );
                    eprintln!("More details can be found at https://github.com/cfallin/rust-oping");
                    eprintln!("Hint: to solve this, execute the following command (as root):");
                    eprintln!(
                        "\tsetcap cap_net_raw+ep {}",
                        std::env::args().next().unwrap()
                    );
                }
                _ => {}
            }

            eprintln!("");
        }
    }

    // Print the ideal server, if found.
    if let Some(server) = data.perfect_server() {
        println!(
            "{}",
            match matches.is_present("domain") {
                true => &server.domain,
                false => server.name().unwrap_or(&server.domain),
            }
        );
    } else {
        eprintln!("No server found");
        std::process::exit(1);
    }
}<|MERGE_RESOLUTION|>--- conflicted
+++ resolved
@@ -2,11 +2,7 @@
 extern crate nordselect;
 
 use nordselect::filters;
-<<<<<<< HEAD
-use nordselect::{CategoryType, Protocol, Servers};
-=======
 use nordselect::{Protocol, ServerCategory, Servers};
->>>>>>> 616ff0b7
 use std::collections::HashSet;
 
 fn main() {
