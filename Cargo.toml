--- conflicted
+++ resolved
@@ -1,18 +1,13 @@
 [package]
 name = "nordselect"
 description = "Select the ideal NordVPN server"
-<<<<<<< HEAD
 version = "2.0.0"
 edition = "2018"
-=======
-version = "1.4.1"
->>>>>>> 3dd0e578
 authors = ["Ward Segers <w@rdsegers.be>"]
 repository = "https://github.com/editicalu/nordselect"
 license = "MIT"
 homepage = "https://editicalu.github.io/nordselect"
 keywords = ["vpn", "nordvpn"]
-edition = "2018"
 
 [badges]
 maintenance = { status = "passively-maintained" }
@@ -28,13 +23,8 @@
 serde = "^1"
 serde_derive = "^1"
 serde_json = "^1"
-<<<<<<< HEAD
 # Blocking will be deleted in version 3.0.0
-reqwest = { version = "0.10.2", features=["blocking"] }
-=======
-reqwest = { version = "0.10.3", features = [ "blocking" ] }
-oping = "0.3.3"
->>>>>>> 3dd0e578
+reqwest = { version = "0.10.3", features = ["blocking"] }
 regex = "^1"
 
 oping = { version = "0.3.3", optional = true }
